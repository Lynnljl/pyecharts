# pyecharts

pyecharts is a library to generate charts using Echarts. It simply provides the interface between Echarts and Python.

[![Build Status](https://travis-ci.org/chenjiandongx/pyecharts.svg?branch=master)](https://travis-ci.org/chenjiandongx/pyecharts) [![codecov](https://codecov.io/gh/chenjiandongx/pyecharts/branch/master/graph/badge.svg)](https://codecov.io/gh/chenjiandongx/pyecharts) [![PyPI version](https://badge.fury.io/py/pyecharts.svg)](https://badge.fury.io/py/pyecharts) [![License: MIT](https://img.shields.io/badge/License-MIT-yellow.svg)](https://opensource.org/licenses/MIT)

## Introduction
[Echarts](https://github.com/ecomfe/echarts) is an open source library from Baidu for data visualization in javascript. It has awesome demo pages so I started to look out for an interface library so that I could use it in Python. I ended up with [echarts-python](https://github.com/yufeiminds/echarts-python) on github but it lacks of documentation and was not updated for a while. Just like many other Python projects, I started my own project, pyecharts, referencing echarts-python and another library [pygal](https://github.com/Kozea/pygal).

## Installation
<<<<<<< HEAD
pyecharts works on Python2 and Python3. The latest release is 0.2.3. For more information please refer to [changelog.md](https://github.com/chenjiandongx/pyecharts/blob/master/changelog.md)
=======
pyecharts works on Python2 and Python3. For more information please refer to [changelog.md](https://github.com/chenjiandongx/pyecharts/blob/master/changelog.md)
>>>>>>> 9ff40298

### Jupyter-Notebook
Make sure you hava installed jupyter-notebook enviroment if you want to show your charts on notebook.   
How to install it?
```
$ pip install notebook
```
### pyecharts
You can install it via pip
```
$ pip install pyecharts
```

or clone it and install it
```
$ git clone --recursive https://github.com/chenjiandongx/pyecharts.git
$ cd pyecharts
$ python setup.py install
```

## Basic Usage
```python
from pyecharts import Bar

attr = ["Jan", "Feb", "Mar", "Apr", "May", "Jun", "Jul", "Aug", "Sep", "Oct", "Nov", "Dec"]
v1 = [2.0, 4.9, 7.0, 23.2, 25.6, 76.7, 135.6, 162.2, 32.6, 20.0, 6.4, 3.3]
v2 = [2.6, 5.9, 9.0, 26.4, 28.7, 70.7, 175.6, 182.2, 48.7, 18.8, 6.0, 2.3]
bar = Bar("Bar chart", "precipitation and evaporation one year")
bar.add("precipitation", attr, v1, mark_line=["average"], mark_point=["max", "min"])
bar.add("evaporation", attr, v2, mark_line=["average"], mark_point=["max", "min"])
bar.render()
```

It will create a file named render.html in the root directory, open file with your borwser.  

![usage-0](https://github.com/chenjiandongx/pyecharts/blob/master/images/usage-0.gif)


## Working with pandas & numpy

![pandas_numpy](https://github.com/chenjiandongx/pyecharts/blob/master/images/pandas-numpy.png)


## working with Flask & Django
Flask

![flask-0](https://github.com/chenjiandongx/pyecharts/blob/master/images/flask-0.gif)

Django

![django-0](https://github.com/chenjiandongx/pyecharts/blob/master/images/django-0.gif)

* 中文文档
    * [pyecharts + Flask](https://github.com/chenjiandongx/pyecharts/blob/master/docs/zh-cn/doc_flask.md)
    * [pyecharts + Django](https://github.com/chenjiandongx/pyecharts/blob/master/docs/zh-cn/doc_django.md)
* English
    * [pyecharts + Flask](https://github.com/chenjiandongx/pyecharts/blob/master/docs/en-us/doc_flask.md)
    * [pyecharts + Django](https://github.com/chenjiandongx/pyecharts/blob/master/docs/en-us/doc_django.md)


## Documentation
* [中文文档](https://github.com/chenjiandongx/pyecharts/blob/master/docs/zh-cn/documentation.md)
* [English](https://github.com/chenjiandongx/pyecharts/blob/master/docs/en-us/documentation.md)

## Author
pyecharts is developed and maintained by chenjiandongx ([chenjiandongx@qq.com](chenjiandongx@qq.com))

## License
pyecharts is released under the MIT License. See LICENSE for more information.
<|MERGE_RESOLUTION|>--- conflicted
+++ resolved
@@ -8,11 +8,7 @@
 [Echarts](https://github.com/ecomfe/echarts) is an open source library from Baidu for data visualization in javascript. It has awesome demo pages so I started to look out for an interface library so that I could use it in Python. I ended up with [echarts-python](https://github.com/yufeiminds/echarts-python) on github but it lacks of documentation and was not updated for a while. Just like many other Python projects, I started my own project, pyecharts, referencing echarts-python and another library [pygal](https://github.com/Kozea/pygal).
 
 ## Installation
-<<<<<<< HEAD
-pyecharts works on Python2 and Python3. The latest release is 0.2.3. For more information please refer to [changelog.md](https://github.com/chenjiandongx/pyecharts/blob/master/changelog.md)
-=======
 pyecharts works on Python2 and Python3. For more information please refer to [changelog.md](https://github.com/chenjiandongx/pyecharts/blob/master/changelog.md)
->>>>>>> 9ff40298
 
 ### Jupyter-Notebook
 Make sure you hava installed jupyter-notebook enviroment if you want to show your charts on notebook.   
