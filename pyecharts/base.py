--- conflicted
+++ resolved
@@ -161,36 +161,4 @@
         tmp = template.create_builtin_template_engine().get_template(_tmp)
         component = tmp.render(
             my_option=my_option, chart_id=self._chart_id)
-<<<<<<< HEAD
-        return component
-=======
-        return component
-
-
-class UnknownTypeEncoder(json.JSONEncoder):
-    """
-    `UnknownTypeEncoder`类用于处理数据的编码，使其能够被正常的序列化
-    """
-    def default(self, obj):
-        if isinstance(obj, (datetime.datetime, datetime.date)):
-            return obj.isoformat()
-        else:
-            try:
-                return obj.astype(float).tolist()
-            except Exception:
-                try:
-                    return obj.astype(str).tolist()
-                except Exception:
-                    return json.JSONEncoder.default(self, obj)
-
-
-def json_dumps(data, indent=0):
-    """ json 序列化编码处理
-
-    :param data: 字典数据
-    :param indent: 缩进量
-    :return:
-    """
-    return json.dumps(data, indent=indent,
-                      cls=UnknownTypeEncoder)
->>>>>>> e28c7e5f
+        return component