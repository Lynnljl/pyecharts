--- conflicted
+++ resolved
@@ -155,9 +155,6 @@
         tmp = template.create_builtin_template_engine().get_template(_tmp)
         component = tmp.render(
             my_option=my_option, chart_id=self._chart_id)
-<<<<<<< HEAD
-        return component
-=======
         return component
 
 
@@ -185,5 +182,4 @@
     :param indent: 缩进量
     """
     return json.dumps(data, indent=indent,
-                      cls=UnknownTypeEncoder)
->>>>>>> 4972f96b
+                      cls=UnknownTypeEncoder)