--- conflicted
+++ resolved
@@ -468,8 +468,6 @@
         from IPython.display import HTML
         return HTML(self._repr_html_())
 
-<<<<<<< HEAD
-=======
     @property
     def _geo_cities(self):
         """ Return China's major cities latitude and longitude -> Geo Chart """
@@ -1106,7 +1104,6 @@
             '遵义': [106.9, 27.7],
         }
 
->>>>>>> 32e36c62
 
 class PandasNumpyTypeEncoder(json.JSONEncoder):
     def default(self, obj):
