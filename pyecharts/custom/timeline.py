# coding=utf-8

from pyecharts.constants import PAGE_TITLE
from pyecharts.base import Base


<<<<<<< HEAD
class Timeline(object):
=======
class Timeline(Base):

>>>>>>> 2f040502
    def __init__(self, page_title=PAGE_TITLE,
                 width=800,
                 height=400,
                 is_auto_play=False,
                 is_loop_play=True,
                 is_rewind_play=False,
                 is_timeline_show=True,
                 timeline_play_interval=2000,
                 timeline_symbol="emptyCircle",
                 timeline_symbol_size=10,
                 timeline_left="auto",
                 timeline_right="auto",
                 timeline_top="auto",
                 timeline_bottom="atuo"):
        """

        :param is_auto_play:
            Whether to play automatically.
        :param is_loop_play:
            Whether to loop playing.
        :param is_rewind_play:
            Whether supports playing reversely.
        :param is_timeline_show:
            Whether to show the timeline component.
            It would not show with a setting of false, but its functions still remain.
        :param timeline_play_interval:
            Indicates play speed (gap time between two state), whose unit is millisecond.
        :param timeline_symbol:
            Symbol of timeline.
            Icon types provided by ECharts includes 'circle', 'rect', 'roundRect', 'triangle',
            'diamond', 'pin', 'arrow'
        :param timeline_symbol_size:
            timeline symbol size.
            It can be set to single numbers like 10, or use an array to represent width and height.
            For example, [20, 10] means symbol width is 20, and height is10.
        :param timeline_left:
            Distance between timeline component and the left side of the container.
        :param timeline_right:
            Distance between timeline component and the right side of the container.
        :param timeline_top:
            Distance between timeline component and the top side of the container.
        :param timeline_bottom:
            Distance between timeline component and the bottom side of the container.
        """

        super(Timeline, self).__init__(
            width=width, height=height
        )
        self._page_title = page_title
        self._time_points = []
        self._option = {
            "baseOption": {
                "timeline": {
                    "axisType": "category",
                    "autoPlay": is_auto_play,
                    "loop": is_loop_play,
                    "rewind": is_rewind_play,
                    "show": is_timeline_show,
                    "symbol": timeline_symbol,
                    "symbolSize": timeline_symbol_size,
                    "playInterval": timeline_play_interval,
                    "left": timeline_left,
                    "right": timeline_right,
                    "top": timeline_top,
                    "bottom": timeline_bottom
<<<<<<< HEAD
                }},
=======
                }
            },
>>>>>>> 2f040502
            "options": []
        }

    def add(self, chart, time_point):
        """

        :param chart:
        :param time_point:
        :return:
        """
        self._js_dependencies = self._js_dependencies.union(
            chart.get_js_dependencies())
        self.__check_components(chart)
        self._time_points.append(time_point)
        self._option.get('baseOption').update(
            legend=chart.options.get('legend'),
            backgroundColor=chart.options.get('backgroundColor')
        )
        self._option.get('baseOption').get('timeline').update(
            data=self._time_points
        )
        self._option.get('options').append({
            "series": chart.options.get('series'),
            "title": chart.options.get('title')
        })

<<<<<<< HEAD
    def show_config(self):
        """

        :return:
        """
        pprint.pprint(self._timeline_options)

    def render(self, path="render.html"):
        """

        :param path:
        :return:
        """
        self._chart._option = self._timeline_options
        self._chart.render(path)

    def render_embed(self):
        """

        :return:
        """
        self._chart._option = self._timeline_options
        return self._chart.render_embed()

    @property
    def chart(self):
        """

        :return:
        """
        return self._chart

    @property
    def chart_id(self):
        """

        :return:
        """
        return self._chart._chart_id

    @property
    def width(self):
        """

        :return:
        """
        return self._chart._width

    @property
    def height(self):
        """

        :return:
        """
        return self._chart._height

    @property
    def options(self):
        """

        :return:
        """
        return self._timeline_options

    @property
    def js_dependencies(self):
        """

        :return:
        """
        return self._js_dependencies

    def _repr_html_(self):
        """

        :return:
        """
        return self._chart._repr_html_()

    def get_js_dependencies(self):
        """
        Declare its javascript dependencies for embedding purpose
        """
        return template.produce_html_script_list(self._js_dependencies)

=======
>>>>>>> 2f040502
    def __check_components(self, chart):
        """

        :param chart:
        :return:
        """
        _grid = chart.options.get('grid', None)
        if _grid is not None:
            self._option.get('baseOption').update(grid=_grid)

        _xaxis = chart.options.get('xAxis', None)
        if _xaxis is not None:
            self._option.get('baseOption').update(xAxis=_xaxis)

        _yaxis = chart.options.get('yAxis', None)
        if _yaxis is not None:
            self._option.get('baseOption').update(yAxis=_yaxis)

        _polar = chart.options.get('polar', None)
        if _polar is not None:
            self._option.get('baseOption').update(polar=_polar)

        _radiusAxis = chart.options.get('radiusAxis', None)
        if _radiusAxis is not None:
            self._option.get('baseOption').update(radiusAxis=_radiusAxis)

        _angleAxis = chart.options.get('angleAxis', None)
        if _angleAxis is not None:
            self._option.get('baseOption').update(angleAxis=_angleAxis)

        _radar = chart.options.get('radar', None)
        if _radar is not None:
            self._option.get('baseOption').update(radar=_radar)

        _visualMap = chart.options.get('visualMap', None)
        if _visualMap is not None:
            self._option.get('baseOption').update(visualMap=_visualMap)

        _geo = chart.options.get('geo', None)
        if _geo is not None:
            self._option.get('baseOption').update(geo=_geo)

        _datazoom = chart.options.get('dataZoom', None)
        if _geo is not None:
            self._option.get('baseOption').update(dataZoom=_datazoom)

        _parallelAxis = chart.options.get('parallelAxis', None)
        if _parallelAxis is not None:
            self._option.get('baseOption').update(parallelAxis=_parallelAxis)<|MERGE_RESOLUTION|>--- conflicted
+++ resolved
@@ -4,12 +4,8 @@
 from pyecharts.base import Base
 
 
-<<<<<<< HEAD
-class Timeline(object):
-=======
 class Timeline(Base):
 
->>>>>>> 2f040502
     def __init__(self, page_title=PAGE_TITLE,
                  width=800,
                  height=400,
@@ -75,12 +71,8 @@
                     "right": timeline_right,
                     "top": timeline_top,
                     "bottom": timeline_bottom
-<<<<<<< HEAD
-                }},
-=======
                 }
             },
->>>>>>> 2f040502
             "options": []
         }
 
@@ -107,94 +99,6 @@
             "title": chart.options.get('title')
         })
 
-<<<<<<< HEAD
-    def show_config(self):
-        """
-
-        :return:
-        """
-        pprint.pprint(self._timeline_options)
-
-    def render(self, path="render.html"):
-        """
-
-        :param path:
-        :return:
-        """
-        self._chart._option = self._timeline_options
-        self._chart.render(path)
-
-    def render_embed(self):
-        """
-
-        :return:
-        """
-        self._chart._option = self._timeline_options
-        return self._chart.render_embed()
-
-    @property
-    def chart(self):
-        """
-
-        :return:
-        """
-        return self._chart
-
-    @property
-    def chart_id(self):
-        """
-
-        :return:
-        """
-        return self._chart._chart_id
-
-    @property
-    def width(self):
-        """
-
-        :return:
-        """
-        return self._chart._width
-
-    @property
-    def height(self):
-        """
-
-        :return:
-        """
-        return self._chart._height
-
-    @property
-    def options(self):
-        """
-
-        :return:
-        """
-        return self._timeline_options
-
-    @property
-    def js_dependencies(self):
-        """
-
-        :return:
-        """
-        return self._js_dependencies
-
-    def _repr_html_(self):
-        """
-
-        :return:
-        """
-        return self._chart._repr_html_()
-
-    def get_js_dependencies(self):
-        """
-        Declare its javascript dependencies for embedding purpose
-        """
-        return template.produce_html_script_list(self._js_dependencies)
-
-=======
->>>>>>> 2f040502
     def __check_components(self, chart):
         """
 
