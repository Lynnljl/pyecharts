--- conflicted
+++ resolved
@@ -54,18 +54,11 @@
     def read_file_contents_from_local(js_names):
         contents = []
         for name in js_names:
-<<<<<<< HEAD
             for extension in JS_EXTENSIONS:
                 filecontent = extension.read_js_library(name)
                 if filecontent:
                     contents.append(filecontent)
                     break
-=======
-            path = os.path.join(SCRIPT_FILE_PATH, name + '.js')
-            with codecs.open(path, 'r', encoding='utf-8') as pf:
-                c = pf.read()
-                contents.append(c)
->>>>>>> 5f060a3a
         return contents
 
     def generate_js_link(self, js_names):
