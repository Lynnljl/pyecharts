--- conflicted
+++ resolved
@@ -24,12 +24,7 @@
     :param args:
     """
     current_config = env.pyecharts_config
-<<<<<<< HEAD
-    dependencies = current_config.merge_js_dependencies(*args)
-=======
     dependencies = utils.merge_js_dependencies(*args)
-    js_names = [current_config.get_js_library(x) for x in dependencies]
->>>>>>> 5f060a3a
 
     if current_config.js_embed:
         contents = current_config.read_file_contents_from_local(dependencies)
@@ -52,14 +47,8 @@
     :param args:
     """
     current_config = env.pyecharts_config
-<<<<<<< HEAD
-    dependencies = current_config.merge_js_dependencies(*args)
+    dependencies = utils.merge_js_dependencies(*args)
     contents = current_config.read_file_contents_from_local(dependencies)
-=======
-    dependencies = utils.merge_js_dependencies(*args)
-    js_names = [current_config.get_js_library(x) for x in dependencies]
-    contents = current_config.read_file_contents_from_local(js_names)
->>>>>>> 5f060a3a
     return Markup(
         '\n'.join([EMBED_SCRIPT_FORMATTER.format(c) for c in contents])
     )
