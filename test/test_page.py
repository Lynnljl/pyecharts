--- conflicted
+++ resolved
@@ -194,13 +194,7 @@
     liquid = Liquid("水球图示例")
     liquid.add("Liquid", [0.6])
     page.add(liquid)
-<<<<<<< HEAD
     assert len(page) == 7
     assert isinstance(page[0], Line)
     assert ('echarts' in page.js_dependencies) or ('echarts.min' in page.js_dependencies)
-=======
-    assert len(page.charts) == 7
-    assert ('echarts' in page.js_dependencies) or\
-           ('echarts.min' in page.js_dependencies)
->>>>>>> aceb1da2
     page.render()