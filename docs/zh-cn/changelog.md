--- conflicted
+++ resolved
@@ -5,12 +5,9 @@
     #### Added
     * [issue#651](https://github.com/pyecharts/pyecharts/issues/651) Scatter 图新增 `extra_name` 参数，额外的数据项的名称，可以为每个数据点指定一个名称。
     * [issue#657](https://github.com/pyecharts/pyecharts/issues/657) 基本图形新增 `extra_html_text_label` 参数用于显示额外的文本标签，仅限于在单图形或者 Page 时使用。
-<<<<<<< HEAD
+    * [issue#660](https://github.com/pyecharts/pyecharts/issues/660) 为 X/Y 坐标轴新增 `xaxis_line_color`, `xaxis_line_width`, `yaxis_line_color`, `yaxis_line_width` 四个参数，用于控制其坐标轴线线的颜色以及宽度。
     * 新增 echarts-cities-pypkg 为可选的地理数据扩展。引入来自 geonames.org 的 138,398 个城市坐标
-=======
-    * [issue#660](https://github.com/pyecharts/pyecharts/issues/660) 为 X/Y 坐标轴新增 `xaxis_line_color`, `xaxis_line_width`, `yaxis_line_color`, `yaxis_line_width` 四个参数，用于控制其坐标轴线线的颜色以及宽度。
-
->>>>>>> a4168d81
+
 
 * ### version 0.5.6 - 2018.7.28（current）
 
