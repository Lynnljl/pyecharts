# pyecharts integration with Flask

## Step 0: let's create a mini flask project

Please create new directory for the new project

```shell
$ make flask-echarts
$ cd flask-echarts
$ mkdir templates
```

## Step 1: provide your own template

Please save the following template as pyecharts.html in `templates` folder

```html
<!DOCTYPE html>
<html>

<head>
    <meta charset="utf-8">
    <title>ECharts</title>
    <script src="http://oog4yfyu0.bkt.clouddn.com/echarts.min.js"></script>
    <script src="http://oog4yfyu0.bkt.clouddn.com/echarts-gl.js"></script>
    <script type="text/javascript " src="http://echarts.baidu.com/gallery/vendors/echarts/map/js/china.js"></script>
    <script type="text/javascript " src="http://echarts.baidu.com/gallery/vendors/echarts/map/js/world.js"></script>
    <script type="text/javascript " src="http://oog4yfyu0.bkt.clouddn.com/wordcloud.js"></script>
    <script type="text/javascript " src="http://oog4yfyu0.bkt.clouddn.com/anhui.js "></script>
    <script type="text/javascript " src="http://oog4yfyu0.bkt.clouddn.com/aomen.js "></script>
    <script type="text/javascript " src="http://oog4yfyu0.bkt.clouddn.com/beijing.js "></script>
    <script type="text/javascript " src="http://oog4yfyu0.bkt.clouddn.com/chongqing.js "></script>
    <script type="text/javascript " src="http://oog4yfyu0.bkt.clouddn.com/fujian.js "></script>
    <script type="text/javascript " src="http://oog4yfyu0.bkt.clouddn.com/gansu.js "></script>
    <script type="text/javascript " src="http://oog4yfyu0.bkt.clouddn.com/guangdong.js "></script>
    <script type="text/javascript " src="http://oog4yfyu0.bkt.clouddn.com/guangxi.js "></script>
    <script type="text/javascript " src="http://oog4yfyu0.bkt.clouddn.com/guizhou.js "></script>
    <script type="text/javascript " src="http://oog4yfyu0.bkt.clouddn.com/hainan.js "></script>
    <script type="text/javascript " src="http://oog4yfyu0.bkt.clouddn.com/hebei.js "></script>
    <script type="text/javascript " src="http://oog4yfyu0.bkt.clouddn.com/heilongjiang.js "></script>
    <script type="text/javascript " src="http://oog4yfyu0.bkt.clouddn.com/henan.js "></script>
    <script type="text/javascript " src="http://oog4yfyu0.bkt.clouddn.com/hubei.js "></script>
    <script type="text/javascript " src="http://oog4yfyu0.bkt.clouddn.com/hunan.js "></script>
    <script type="text/javascript " src="http://oog4yfyu0.bkt.clouddn.com/jiangsu.js "></script>
    <script type="text/javascript " src="http://oog4yfyu0.bkt.clouddn.com/jiangxi.js "></script>
    <script type="text/javascript " src="http://oog4yfyu0.bkt.clouddn.com/jilin.js "></script>
    <script type="text/javascript " src="http://oog4yfyu0.bkt.clouddn.com/liaoning.js "></script>
    <script type="text/javascript " src="http://oog4yfyu0.bkt.clouddn.com/neimenggu.js "></script>
    <script type="text/javascript " src="http://oog4yfyu0.bkt.clouddn.com/ningxia.js "></script>
    <script type="text/javascript " src="http://oog4yfyu0.bkt.clouddn.com/qinghai.js "></script>
    <script type="text/javascript " src="http://oog4yfyu0.bkt.clouddn.com/shangdong.js "></script>
    <script type="text/javascript " src="http://oog4yfyu0.bkt.clouddn.com/shanghai.js "></script>
    <script type="text/javascript " src="http://oog4yfyu0.bkt.clouddn.com/shanxi.js "></script>
    <script type="text/javascript " src="http://oog4yfyu0.bkt.clouddn.com/sichuan.js "></script>
    <script type="text/javascript " src="http://oog4yfyu0.bkt.clouddn.com/taiwan.js "></script>
    <script type="text/javascript " src="http://oog4yfyu0.bkt.clouddn.com/tianjin.js "></script>
    <script type="text/javascript " src="http://oog4yfyu0.bkt.clouddn.com/xianggang.js "></script>
    <script type="text/javascript " src="http://oog4yfyu0.bkt.clouddn.com/xinjiang.js "></script>
    <script type="text/javascript " src="http://oog4yfyu0.bkt.clouddn.com/xizang.js "></script>
    <script type="text/javascript " src="http://oog4yfyu0.bkt.clouddn.com/yunnan.js "></script>
    <script type="text/javascript " src="http://oog4yfyu0.bkt.clouddn.com/zhejiang.js "></script>
</head>

<body>
  {{myechart|safe}}
</body>

</html>
```

## Step 2: render your chart using chart_instance.render_embed()

Please save the following python file as server.py under your project root directory.

```python
from flask import Flask, render_template
app = Flask(__name__)


@app.route("/")
def hello():
    return render_template('pyecharts.html', myechart=scatter3d())


def scatter3d():
    from pyecharts import Scatter3D

    import random
    data = [[random.randint(0, 100), random.randint(0, 100), random.randint(0, 100)] for _ in range(80)]
    range_color = ['#313695', '#4575b4', '#74add1', '#abd9e9', '#e0f3f8', '#ffffbf',
                   '#fee090', '#fdae61', '#f46d43', '#d73027', '#a50026']
    scatter3D = Scatter3D("3D scattering plot demo", width=1200, height=600)
    scatter3D.add("", data, is_visualmap=True, visual_range_color=range_color)
    return scatter3D.render_embed()
```

## Step 3: run it

Now you shall have these:

```shell
$ ls
server.py    templates
$ ls templates
pyecharts.html


```shell
$ pip install flask
$ export FLASK_APP=server.py
$ flask run
* Serving Flask app "server"
* Running on http://127.0.0.1:5000/ (Press CTRL+C to quit)
```
<<<<<<< HEAD

## Conclusion

It is extremely simple to include a pyexcharts instance in a Flask app. Please go
ahead and put your own charts in flask.

For your reference, please find the example code in `pyecharts/document` folder.
=======
>>>>>>> 1484c315
<|MERGE_RESOLUTION|>--- conflicted
+++ resolved
@@ -112,13 +112,10 @@
 * Serving Flask app "server"
 * Running on http://127.0.0.1:5000/ (Press CTRL+C to quit)
 ```
-<<<<<<< HEAD
 
 ## Conclusion
 
 It is extremely simple to include a pyexcharts instance in a Flask app. Please go
 ahead and put your own charts in flask.
 
-For your reference, please find the example code in `pyecharts/document` folder.
-=======
->>>>>>> 1484c315
+For your reference, please find the example code in `pyecharts/document` folder.